--- conflicted
+++ resolved
@@ -224,69 +224,42 @@
     mkdir -p "$GENERATED_DIR/temp"
     local API_SERVER="api.$CLUSTER_NAME.$BASE_DOMAIN:6443"
     
-<<<<<<< HEAD
-    sed -e "s|k8sAPIServer:.*|k8sAPIServer: https://$API_SERVER|" \
-        -e "s|podNetwork:.*|podNetwork: $POD_CIDR|" \
-        -e "s|serviceNetwork:.*|serviceNetwork: $SERVICE_CIDR|" \
-        -e "s|nodeMgmtPortNetdev:.*|nodeMgmtPortNetdev: $DPU_OVN_VF|" \
-        -e "s|gatewayOpts:.*|gatewayOpts: --gateway-interface=$DPU_INTERFACE|" \
-        "$MANIFESTS_DIR/cluster-installation/ovn-values.yaml" > "$GENERATED_DIR/temp/values.yaml"
-    sed -E 's/:[[:space:]]+/: /g' "$GENERATED_DIR/temp/values.yaml" > "$GENERATED_DIR/temp/values.yaml.tmp" && mv "$GENERATED_DIR/temp/values.yaml.tmp" "$GENERATED_DIR/temp/values.yaml"
-
-    # Pull and template OVN chart
-    log [INFO] "Pulling OVN chart version $DPF_VERSION..."
-    if ! helm pull oci://ghcr.io/nvidia/ovn-kubernetes-chart \
-        --version "$DPF_VERSION" \
+    # Pull and template OVN chart v2 (no sed needed with custom chart)
+    log [INFO] "Pulling OVN chart v25.4.0-custom-v2..."
+    if ! helm pull oci://quay.io/szigmon/ovn \
+        --version "v25.4.0-custom-v2" \
         --untar -d "$GENERATED_DIR/temp"; then
-        log [ERROR] "Failed to pull OVN chart version $DPF_VERSION"
-        return 1
-    fi
-    
-    log [INFO] "Generating OVN manifests from helm template..."
-    if ! helm template -n ovn-kubernetes ovn-kubernetes \
-        "$GENERATED_DIR/temp/ovn-kubernetes-chart" \
-        -f "$GENERATED_DIR/temp/values.yaml" \
-        > "$GENERATED_DIR/ovn-manifests.yaml"; then
-        log [ERROR] "Failed to generate OVN manifests"
-        return 1
-    fi
-    
-    # Check if the file is not empty
-    if [ ! -s "$GENERATED_DIR/ovn-manifests.yaml" ]; then
-        log [ERROR] "Generated OVN manifest file is empty!"
-        return 1
-    fi
-    
-    rm -rf "$GENERATED_DIR/temp"
-
-    # Update paths in manifests
-    log [INFO] "Updating paths in manifests..."
-    sed 's|path: /etc/cni/net.d|path: /run/multus/cni/net.d|g' "$GENERATED_DIR/ovn-manifests.yaml" > "$GENERATED_DIR/ovn-manifests.yaml.tmp" && mv "$GENERATED_DIR/ovn-manifests.yaml.tmp" "$GENERATED_DIR/ovn-manifests.yaml"
-    sed 's|path: /opt/cni/bin|path: /var/lib/cni/bin/|g' "$GENERATED_DIR/ovn-manifests.yaml" > "$GENERATED_DIR/ovn-manifests.yaml.tmp" && mv "$GENERATED_DIR/ovn-manifests.yaml.tmp" "$GENERATED_DIR/ovn-manifests.yaml"
-=======
-    # Pull and template OVN chart v2 (no sed needed with custom chart)
-    helm pull oci://quay.io/szigmon/ovn \
-        --version "v25.4.0-custom-v2" \
-        --untar -d "$GENERATED_DIR/temp"
+        log [ERROR] "Failed to pull OVN chart v25.4.0-custom-v2"
+        return 1
+    fi
     
     # Replace template variables in values file
     sed -e "s|<TARGETCLUSTER_API_SERVER_HOST>|$CLUSTER_NAME.$BASE_DOMAIN|" \
         -e "s|<TARGETCLUSTER_API_SERVER_PORT>|6443|" \
         -e "s|<POD_CIDR>|$POD_CIDR|" \
         -e "s|<SERVICE_CIDR>|$SERVICE_CIDR|" \
-        -e "s|<DPU_P0_VF1>|$DPU_OVN_VF|" \
+        -e "s|<DPU_P0_VF1>|${DPU_OVN_VF:-ens7f0v1}|" \
         -e "s|<DPU_P0>|$DPU_INTERFACE|" \
         "$MANIFESTS_DIR/cluster-installation/ovn-values.yaml" > "$GENERATED_DIR/temp/ovn-values-resolved.yaml"
     
-    helm template -n ovn-kubernetes ovn-kubernetes \
+    log [INFO] "Generating OVN manifests from helm template..."
+    if ! helm template -n ovn-kubernetes ovn-kubernetes \
         "$GENERATED_DIR/temp/ovn" \
         -f "$GENERATED_DIR/temp/ovn-values-resolved.yaml" \
-        > "$GENERATED_DIR/ovn-manifests.yaml"
+        > "$GENERATED_DIR/ovn-manifests.yaml"; then
+        log [ERROR] "Failed to generate OVN manifests"
+        return 1
+    fi
+    
+    # Check if the file is not empty
+    if [ ! -s "$GENERATED_DIR/ovn-manifests.yaml" ]; then
+        log [ERROR] "Generated OVN manifest file is empty!"
+        return 1
+    fi
     
     rm -rf "$GENERATED_DIR/temp"
     
     log [INFO] "OVN manifests generated successfully"
->>>>>>> 08a370c6
 }
 
 function enable_storage() {
