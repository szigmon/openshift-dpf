#!/bin/bash

# Constants
HOSTS_FILE="/etc/hosts"
PING_TIMEOUT=2
PING_COUNT=1

source "$(dirname "${BASH_SOURCE[0]}")/env.sh"

# Print usage information
print_usage() {
    echo "Usage: $0 <ip_address> <fqdn> [vm_prefix]"
    echo "Example: $0 192.168.1.100 myserver.example.com"
    echo "Example with VM prefix: $0 192.168.1.100 myserver.example.com myvm"
}

<<<<<<< HEAD
# Validate command line arguments
validate_args() {
    if [ $# -lt 2 ] || [ $# -gt 3 ]; then
        print_usage
=======
# Check if script is run with sudo/root privileges
check_root() {
    if [ "$EUID" -ne 0 ]; then
        echo "Please run with sudo privileges"
>>>>>>> 95a51b1c
        exit 1
    fi
}

# Check if an IP is reachable
check_ip_reachable() {
    local ip=$1
    ping -c $PING_COUNT -W $PING_TIMEOUT "$ip" >/dev/null 2>&1
    return $?
}

# Get list of VMs matching prefix
get_matching_vms() {
    local vm_prefix=$1
    virsh list --all | grep "$vm_prefix" | awk '{print $2}'
}

# Get IP address for a specific VM
# Get IP address for a specific VM
get_vm_ip() {
    local vm_name=$1
    local vm_mac
    local vm_ip

    # Try to get the IP using virsh domifaddr
    vm_ip=$(virsh domifaddr "$vm_name" 2>/dev/null | grep -v "^$" | tail -n +3 | grep -oE "\b([0-9]{1,3}\.){3}[0-9]{1,3}\b" | head -1)

    if [ -n "$vm_ip" ]; then
        echo "$vm_ip"
        return 0
    fi

    # Fallback: Get the MAC address of the VM
    vm_mac=$(virsh domiflist "$vm_name" 2>/dev/null | tail -n +3 | awk '{print $5}' | head -n 1)

    if [ -z "$vm_mac" ]; then
        echo "Error: Could not retrieve MAC address for VM: $vm_name" >&2
        return 1
    fi

    # Use arp or ip neigh to find the IP address based on the MAC address
    vm_ip=$(arp -an | grep "$vm_mac" | awk '{print $2}' | tr -d '()')
    if [ -z "$vm_ip" ]; then
        vm_ip=$(ip neigh | grep "$vm_mac" | awk '{print $1}')
    fi

    if [ -n "$vm_ip" ]; then
        echo "$vm_ip"
        return 0
    else
        echo "Error: Could not find IP address for VM: $vm_name" >&2
        return 1
    fi
}

# Find IP address for any VM matching prefix
find_vm_ip() {
    local vm_prefix=$1
    local vm_ip=""

    echo "Looking for VMs matching prefix: $vm_prefix" >&2
    local vm_list=$(get_matching_vms "$vm_prefix")

    if [ -z "$vm_list" ]; then
        echo "No VMs found matching prefix: $vm_prefix" >&2
        return 1
    fi

    echo "Found VMs:" >&2
    echo "$vm_list" >&2

    for vm in $vm_list; do
        echo "Checking IP for VM: $vm" >&2
        vm_ip=$(get_vm_ip "$vm")
        if [ -n "$vm_ip" ]; then
            echo "Found IP: $vm_ip for VM: $vm" >&2
            echo "$vm_ip"
            return 0
        fi
    done

    echo "No IP addresses found for matching VMs" >&2
    return 1
}

# Update hosts file entry
update_hosts_file() {
    local ip=$1
    local fqdn=$2
    local temp_file=$(mktemp)
    local updated=0

    # Read hosts file line by line and update/add entry
    while IFS= read -r line || [ -n "$line" ]; do
        if [[ $line =~ ^[^#]*[[:space:]]+"$fqdn"([[:space:]]|$) ]]; then
            printf "%s\t%s\n" "$ip" "$fqdn" >> "$temp_file"
            updated=1
        else
            echo "$line" >> "$temp_file"
        fi
    done < "$HOSTS_FILE"

    # If FQDN wasn't found, append new entry
    if [ $updated -eq 0 ]; then
        printf "%s\t%s\n" "$ip" "$fqdn" >> "$temp_file"
    fi

    # Backup original hosts file (requires sudo)
    sudo cp "$HOSTS_FILE" "${HOSTS_FILE}.bak"

    # Replace original hosts file (requires sudo)
    sudo cp "$temp_file" "$HOSTS_FILE"
    rm "$temp_file"

    echo "Updated $HOSTS_FILE (Backup created at ${HOSTS_FILE}.bak)"
    echo "New entry:"
    grep -E "^[^#]*[[:space:]]$fqdn([[:space:]]|$)" "$HOSTS_FILE" || true
}

# Main function
main() {
    local ip=$1
    local fqdn=${HOST_CLUSTER_API}
    local vm_prefix="${VM_PREFIX}"
    local final_ip=$ip

    if ! check_ip_reachable "$ip"; then
        echo "Warning: IP $ip is not reachable"
        if [ -n "$vm_prefix" ]; then
            echo "Attempting to find VM IP for prefix: $vm_prefix"
            local vm_ip=$(find_vm_ip "$vm_prefix")
            if [ -n "$vm_ip" ]; then
                echo "Found VM IP: $vm_ip"
                final_ip=$vm_ip
            else
                echo "Error: Could not find VM IP for prefix $vm_prefix"
                echo "Using original IP: $ip"
            fi
        else
            echo "No VM prefix provided. Using original IP."
        fi
    fi

    update_hosts_file "$final_ip" "$fqdn"
}

# Script execution starts here
<<<<<<< HEAD
validate_args "$@"
=======
check_root
>>>>>>> 95a51b1c
main "$@"<|MERGE_RESOLUTION|>--- conflicted
+++ resolved
@@ -14,17 +14,10 @@
     echo "Example with VM prefix: $0 192.168.1.100 myserver.example.com myvm"
 }
 
-<<<<<<< HEAD
-# Validate command line arguments
-validate_args() {
-    if [ $# -lt 2 ] || [ $# -gt 3 ]; then
-        print_usage
-=======
 # Check if script is run with sudo/root privileges
 check_root() {
     if [ "$EUID" -ne 0 ]; then
         echo "Please run with sudo privileges"
->>>>>>> 95a51b1c
         exit 1
     fi
 }
@@ -172,9 +165,5 @@
 }
 
 # Script execution starts here
-<<<<<<< HEAD
-validate_args "$@"
-=======
 check_root
->>>>>>> 95a51b1c
 main "$@"